--- conflicted
+++ resolved
@@ -1026,13 +1026,9 @@
     partly-incoherent stack.
 
     inc_data is output of inc_tmm()
-    """
     j = inc_data['stack_from_all'][layer]
-<<<<<<< HEAD
-    if any(np.isnan(j)):
-=======
-    if np.any(isnan(j)):
->>>>>>> d4f8b093
+
+    if np.any(np.isnan(j)):
         raise ValueError('layer must be coherent for this function!')
     [stackindex, withinstackindex] = j
     forwardfunc = absorp_analytic_fn()
