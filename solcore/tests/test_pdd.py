--- conflicted
+++ resolved
@@ -45,53 +45,6 @@
 Vin = np.linspace(-2, 2.61, 201)
 V = np.linspace(0, 2.6, 300)
 wl = np.linspace(350, 1000, 301) * 1e-9
-<<<<<<< HEAD
-light_source = LightSource(source_type='standard', version='AM1.5g', x=wl,
-                           output_units='photon_flux_per_m', concentration=1)
-
-
-class TestPDD(TestCase):
-    @skip("PDD not working in Travis, yet. Problem finding the compiled fortran library")
-    def test_92_light_iv(self):
-        answer = [142.67874466835747, 2.528516381541893, 0.9174137578275228, 330.97127267425367, 2.347826086956522, 140.9692457686636, 0.33084864178121165]
-        with tempfile.TemporaryDirectory(prefix="tmp", suffix="_sc3TESTS") as working_directory:
-            filename = os.path.join(working_directory, 'solcore_log.txt')
-            PDD.log(filename)
-
-            my_solar_cell = SolarCell([AlGaAs(T), default_GaAs(T)], T=T, R_series=0, substrate=substrate)
-            solar_cell_solver(my_solar_cell, 'iv',
-                              user_options={'T_ambient': T, 'db_mode': 'boltzmann', 'voltages': V, 'light_iv': True,
-                                            'wavelength': wl, 'optics_method': 'BL', 'mpp': True,
-                                            'internal_voltages': Vin,
-                                            'light_source': light_source})
-
-            output = [my_solar_cell.iv.Isc, my_solar_cell.iv.Voc, my_solar_cell.iv.FF, my_solar_cell.iv.Pmpp,
-                      my_solar_cell.iv.Vmpp, my_solar_cell.iv.Impp, my_solar_cell.iv.Eta]
-
-        for i in range(len(output)):
-            self.assertAlmostEqual(output[i], answer[i])
-    
-    @skip("PDD not working in Travis, yet. Problem finding the compiled fortran library")
-    def test_93_qe(self):
-        answer = [0.98712861, 2.07187966e-14, 0.97730717, 0.03500039]
-        with tempfile.TemporaryDirectory(prefix="tmp", suffix="_sc3TESTS") as working_directory:
-            filename = os.path.join(working_directory, 'solcore_log.txt')
-            PDD.log(filename)
-
-            my_solar_cell = SolarCell([AlGaAs(T), default_GaAs(T)], T=T, R_series=0, substrate=substrate)
-
-            solar_cell_solver(my_solar_cell, 'qe',
-                              user_options={'T_ambient': T, 'db_mode': 'boltzmann', 'voltages': V, 'light_iv': True,
-                                            'wavelength': wl, 'optics_method': 'BL', 'mpp': True,
-                                            'internal_voltages': Vin,
-                                            'light_source': light_source})
-
-            output = [my_solar_cell[0].eqe(500e-9), my_solar_cell[0].eqe(800e-9), my_solar_cell[1].eqe(700e-9),
-                      my_solar_cell[1].eqe(900e-9)]
-
-        for i in range(len(output)):
-            self.assertAlmostEqual(output[i], answer[i])
-=======
 light_source = LightSource(
     source_type="standard",
     version="AM1.5g",
@@ -193,5 +146,4 @@
         ]
 
     for i in range(len(output)):
-        assert output[i] == approx(answer[i])
->>>>>>> 4854fc01
+        assert output[i] == approx(answer[i])